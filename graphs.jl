--- conflicted
+++ resolved
@@ -254,14 +254,8 @@
 	return flatmap(u -> map(e -> DirEdge(v, u, e), 1:n_edges_between(G, v, u)), 1:n)
 end
 
-<<<<<<< HEAD
 # ╔═╡ 935d6e96-1d9d-4be2-82d2-570b98fc4422
 function edges(G::AbstractCurve)
-=======
-# ╔═╡ aca99b47-9e09-4bb8-9722-f44039d457c0
-function get_edge_list(G::AbstractCurve)::Vector{Edge}
-	# Returns a list of undirected edges in the grpah
->>>>>>> 2d50d1af
 	n = n_vertices(G)
 	return Iterators.flatmap(u ->
 		Iterators.flatmap(v -> 
@@ -444,14 +438,11 @@
 We now calculate the canonical extremals and linear systems for our curves
 """
 
-<<<<<<< HEAD
 # ╔═╡ 9cdac959-9709-4035-b2de-564c04321b81
 md"""
 *There is most likely a bug with the `get_linear_system` function, as I have encountered a case where I found a divisor which was not returned by the function (and it should have). I was not able to debug this further for the time being.*
 """
 
-=======
->>>>>>> 2d50d1af
 # ╔═╡ 5a620365-e53a-40e6-9fa8-bde5c7b71dbd
 md"""
 ## Plotting
@@ -517,10 +508,29 @@
 We would ultimately like to understand the cell structure of |K|. We can try to look what are the cells corresponding to the divisors in the linear system on different subdivisions.
 """
 
+# ╔═╡ dcd5d596-b5a1-4deb-ab41-f1fc2c153003
+# ╠═╡ disabled = true
+#=╠═╡
+begin
+	cells = Set()
+	for i in 2:6
+		Gsub′ = subdivide_uniform(G, i)
+		linsys′ = get_linear_system(Gsub′, canonical(Gsub′))
+		union!(cells, map(D -> get_cell_data(Gsub′, canonical(Gsub′), D), linsys′))
+	end
+	cells
+end
+  ╠═╡ =#
+
 # ╔═╡ 48c4dc89-3263-4a39-8b6d-c9c0098bb20f
 md"""
 It turns out the number of cells is quite high (and a priori we did not even necessarily hit them all!)
 """
+
+# ╔═╡ 494b4125-68f0-4222-a5a6-57f7d0d2518c
+#=╠═╡
+length(cells)
+  ╠═╡ =#
 
 # ╔═╡ f8254b86-804c-455c-b1f6-0731c95cfa41
 md"""
@@ -528,6 +538,11 @@
 For $g=4$, we get $1, \dots, 6$, but for higher genus the number can go up quicker.
 """
 
+# ╔═╡ 3e6df12f-346c-4130-80ff-0de0fbf311f6
+#=╠═╡
+length(filter(cell -> get_cell_dimension(G, cell) == 0, cells))
+  ╠═╡ =#
+
 # ╔═╡ 8851df82-a44e-4786-a807-6c0a3a369680
 md"""
 I have not yet found a good way to recover the structure of the cell complex (i.e. find how the cells glue). But it is one of my goals, as it would allow me to test a Proposition about the lower bound for dimension of cells, that I claimed to be true in my report (or find a counter-example).
@@ -543,6 +558,12 @@
 md"""
 We now plot the divisors, coloring them based on whether they are realizable or not
 """
+
+# ╔═╡ d597a663-c5d0-409e-9609-1eedad663562
+# ╠═╡ disabled = true
+#=╠═╡
+j=128
+  ╠═╡ =#
 
 # ╔═╡ db0425c2-4908-4ae8-a9f7-f811bb926d76
 md"""
@@ -690,7 +711,6 @@
 	curve = G.original_curve
 	Drat = RationalDivisor(curve)
 	Drat.vertex_vals = D[1:n_vertices(curve)]
-<<<<<<< HEAD
 
 	for edge in edges(curve)
 		vs = G.added_vertices[edge]
@@ -1575,6 +1595,9 @@
 # ╔═╡ 909f79dd-df94-4251-963f-d2f7a4659c39
 length(linsyssub)
 
+# ╔═╡ 3693da51-d30c-4df9-8292-348065f3e89f
+@bind j Slider(1:length(linsyssub), show_value=true)
+
 # ╔═╡ 2d08866d-8ee4-4143-a5b8-68488f4d201d
 is_extremal(G, as_rational_divisor(Gsub, linsyssub[j]))
 
@@ -1584,949 +1607,6 @@
 # ╔═╡ 0ac1df76-2ba9-48d9-b4b4-543c180f1cd6
 get_cell_dimension(G, cell)
 
-# ╔═╡ dcd5d596-b5a1-4deb-ab41-f1fc2c153003
-# ╠═╡ disabled = true
-#=╠═╡
-begin
-	cells = Set()
-	for i in 2:6
-		Gsub′ = subdivide_uniform(G, i)
-		linsys′ = get_linear_system(Gsub′, canonical(Gsub′))
-		union!(cells, map(D -> get_cell_data(Gsub′, canonical(Gsub′), D), linsys′))
-	end
-	cells
-end
-  ╠═╡ =#
-
-# ╔═╡ 494b4125-68f0-4222-a5a6-57f7d0d2518c
-#=╠═╡
-length(cells)
-  ╠═╡ =#
-
-# ╔═╡ 3e6df12f-346c-4130-80ff-0de0fbf311f6
-#=╠═╡
-length(filter(cell -> get_cell_dimension(G, cell) == 0, cells))
-  ╠═╡ =#
-
-=======
-
-	for edge in get_edge_list(curve)
-		vs = G.added_vertices[edge]
-		l = length(vs)
-		for i in 1:l
-			val = D[vs[i]]
-			if val != 0 # we don't want to add 0 values
-				p = EdgePoint(edge, i//(l + 1))
-				set_edge_val!(Drat, p, val)
-			end
-		end
-	end
-	return Drat
-end
-
-# ╔═╡ 54b69f50-84a0-43fc-a253-517d21046687
-md"""
-### Tests
-We test our functions on the extremal from before
-"""
-
-# ╔═╡ bb521b27-369e-4b9a-acfe-a24fa2c08200
-md"""
-## Tropical operations
-"""
-
-# ╔═╡ 8fe9393f-5bfb-4fdd-a9a3-fda6d08908f8
-function const_function(G::TropicalCurve, c::QQ)::RationalFunction
-	f = RationalFunction(G)
-	f.vertex_vals = fill(c, n_vertices(G))
-	return f
-end
-
-# ╔═╡ 465838e5-a2e2-4f2f-b21f-9883f8550f20
-function trop_add(f1::RationalFunction, c::QQ)::RationalFunction
-	edges = collect(keys(f1.edge_vals))
-	n = length(f1.vertex_vals)
-	
-	f2 = RationalFunction(edges, fill(c, n))
-	return trop_add(f1, f2)
-end
-
-# ╔═╡ c3a7ede1-bb19-40d9-bd1d-96beeada643d
-trop_add(c::QQ, f::RationalFunction) = trop_add(f, c)
-
-# ╔═╡ 51eb48af-865a-4598-82ce-b551b9165aa0
-function trop_mult(f::RationalFunction, c::QQ)::RationalFunction
-	edges = collect(keys(f.edge_vals))
-	n = length(f.vertex_vals)
-	g = RationalFunction(edges, n)
-	g.vertex_vals = f.vertex_vals .+ c
-	for edge in edges
-		g.edge_vals[edge] = map(v -> EdgeVal(v.pos, v.val + c), f.edge_vals[edge])
-	end
-	return g
-end
-
-# ╔═╡ 332da1be-f79f-4d58-9c4c-b767043dc5f4
-trop_mult(c::QQ, f::RationalFunction) = trop_mult(f, c)
-
-# ╔═╡ 08b2b169-e214-4bc4-9624-f6c37144d09b
-md"""
-We are going to use the unconventional notation $\dot+, \dot{\times}$, because $\oplus, \otimes$ is not very legible in the notebook
-"""
-
-# ╔═╡ 70ec6e5e-c2a1-4ebe-a880-77eb8c6ed969
-function Base.:(-)(v::EdgeVal{T})::EdgeVal{T} where T
-	return EdgeVal(v.pos, -v.val)
-end
-
-# ╔═╡ 95ac9f73-239a-4aa1-be36-23c44e60d487
-function Base.:(-)(f::RationalData{T})::RationalData where T
-	vertex_vals = -f.vertex_vals
-	edge_vals = Dict{Edge, EdgeData{T}}()
-	for (edge, vals) in f.edge_vals
-		edge_vals[edge] = -vals
-	end
-	return RationalData{T}(vertex_vals, edge_vals)
-end
-
-# ╔═╡ 8d4f6a9b-4796-4720-a9c0-a8d6b8995111
-function remove_edge!(G::TropicalCurve, v1::Vertex, v2::Vertex)
-	if G.adj_matrix[v1, v2] <= 0
-		return false
-	else
-		G.adj_matrix[v1, v2] -= 1
-		G.adj_matrix[v2, v1] -= 1
-		dropzeros!(G.adj_matrix)
-		return true
-	end
-end
-
-# ╔═╡ 2526ddb5-1442-457e-905a-ea4f0eae34e5
-function has_smooth_cut_set(G::AbstractCurve, slope_data::SlopeData)::Bool
-	# Remove edges that have a chip on their interior and check if the result is connected
-	Gcopy = deepcopy(G)
-	for (edge, slopes) in slope_data
-		if slopes != (0, 0)
-			remove_edge!(Gcopy, edge.v1, edge.v2)
-		end
-	end
-	return !is_connected(Gcopy)
-end
-
-# ╔═╡ 10e8fdd1-5f33-4e3e-b448-acd3f0c5950d
-# The firing matrix is the matrix F such that
-# F*[f] = [div(f)]
-function firing_matrix(G::AbstractCurve)::AbstractMatrix{Int}
-	return adj_matrix(G) - spdiagm(0 => get_valences(G))
-end
-
-# ╔═╡ 3cff152b-3946-4eac-a231-7e795884718c
-function dhar_algo(G::AbstractCurve, D::Divisor, v::Vertex)::VertexSet
-	# Performs Dhar's Burning Algorithm to find a minimal subgraph whose complement can fire
-	n = n_vertices(G)
-	
-	q = Queue{Vertex}()
-	enqueue!(q, v)
-	burned = fill(false, n)
-	burned[v] = true
-	Dcopy = copy(D)
-	while length(q) > 0
-		u = dequeue!(q)
-		for nbh in neighbors(G, u)
-			if !burned[nbh]
-				Dcopy[nbh] -= adj_matrix(G)[u, nbh]
-				if Dcopy[nbh] < 0
-					burned[nbh] = true
-					enqueue!(q, nbh)
-				end
-			end
-		end
-	end
-	
-	return burned
-end
-
-# ╔═╡ 0f2c3b22-1886-4078-be5d-8931a6ffdba0
-function canonical(G::AbstractCurve)::Divisor
-	return get_valences(G) .- 2
-end
-
-# ╔═╡ 723f4022-b05a-46b2-9f6d-7e2e13bff363
-function is_canonical(G::AbstractCurve, D::Divisor)::Bool
-	K = canonical(G)
-	return reduce(G, K, 1)[1] == reduce(G, D, 1)[1]
-end
-
-# ╔═╡ f4bb5b5c-1087-4c73-be81-985bc6e16735
-function subdivide_edge!(G::SubdividedCurve, e::Edge, f)
-	n = n_vertices(G)
-	n_orig = n_vertices(G.original_curve)
-
-	# Supporting edge in the original graph, in case multiple subdivisions
-	# happen on the same edge
-	supp = e
-	if e.v1 > n_orig
-		supp = G.supporting_edge[e.v1]
-	elseif e.v2 > n_orig
-		supp = G.supporting_edge[e.v2]
-	end
-
-	# Add vertices resulting from subdivision to the graph
-	add_vertices!(G.curve, f-1)
-	added_vs = n+1:n+f-1
-	if !haskey(G.added_vertices, supp)
-		G.added_vertices[supp] = added_vs
-	else
-		append!(G.added_vertices[supp], added_vs)
-	end
-	
-	for v in added_vs
-		G.supporting_edge[v] = supp
-	end
-
-	# Remove the edge we're subdividing
-	remove_edge!(G.curve, e.v1, e.v2)
-
-	# Add the chain of edges between the added vertices
-	for l in 1:f
-		v_from = (l == 1 ? e.v1 : n + l - 1)
-		v_to = (l == f ? e.v2 : n + l)
-		add_edge!(G.curve, v_from, v_to)
-	end
-
-	G.is_uniform = false
-end
-
-# ╔═╡ 053aeb23-3211-4b44-b7bc-94da28b5ad8c
-function subdivide_simple(G::AbstractCurve)::SubdividedCurve
-	# Returns the simplest subdivisions that avoids parallel edges and self-loops
-	# ! Will not preserve the metric graph structure !
-	
-	n = n_vertices(G)
-
-	Gsub = SubdividedCurve(G)
-	for i in 1:n
-		for j in i:n
-			e = n_edges_between(G, i, j)
-			for k in 1:e
-				if i == j
-					subdivide_edge!(Gsub, Edge(i, j, k), 3)
-				elseif e > 1
-					subdivide_edge!(Gsub, Edge(i, j, k), 2)
-				end
-			end
-		end
-	end
-	return Gsub
-end
-
-# ╔═╡ 13a53ea3-9b81-430f-8f70-54011e3552ba
-function subdivide_uniform(G::AbstractCurve, f)::SubdividedCurve
-	# Subdivides each edge uniformly, equivalently scale the whole graph f-fold
-	n = n_vertices(G)
-
-	Gsub = SubdividedCurve(G)
-	was_uniform = Gsub.is_uniform
-	for i in 1:n
-		for j in i:n
-			for k in 1:n_edges_between(G, i, j)
-				subdivide_edge!(Gsub, Edge(i, j, k), f)
-			end
-		end
-	end
-	if was_uniform
-		Gsub.is_uniform = true
-		Gsub.factor *= f
-	end
-	return Gsub
-end
-
-# ╔═╡ 74f9914d-1ed4-4b94-8222-74cac97eea1a
-begin
-	G = TropicalCurve(4)
-	add_edge!(G, 1, 2)
-	add_edge!(G, 1, 2)
-	add_edge!(G, 1, 3)
-	add_edge!(G, 2, 4)
-	add_edge!(G, 3, 4)
-	add_edge!(G, 3, 4)
-	
-	Gsub = subdivide_uniform(G, 3)
-end
-
-# ╔═╡ c40dd6b8-d2b2-4cff-bafb-45881121ad7b
-# Can calculate pseudo-inverse of firing matrix
-ifm = pinv(Matrix(firing_matrix(G)))
-
-# ╔═╡ 1ded8790-b02a-4dc7-8065-b698fae387d7
-min_support = vec(get_valences(Gsub) .> 2)
-
-# ╔═╡ e7225052-be4a-4a31-baa1-53c82231a7c7
-plotcurve(G; labels=canonical(G), nodesize=0.2)
-
-# ╔═╡ e3a335b8-3708-4a33-a1f3-49cdbb461530
-simple = subdivide_simple(G)
-
-# ╔═╡ 49136ab0-1773-4d44-94e4-0832a4ab7d1b
-# Simple subdivision
-plotcurve(simple; labels=canonical(simple), nodesize=0.2)
-
-# ╔═╡ fcb4e5b8-2fc0-450d-989c-0d7731186534
-function outgoing_slopes(G::AbstractCurve, v::Vertex, f::LevelMap)::Vector{Int}
-	# Returns a vector of outgoing slopes at v, appearing with multiplicity
-	map(edge -> f[edge.v2] - f[edge.v1], edges_from(G, v))
-end
-
-# ╔═╡ ba997d28-f684-4815-89ca-241964958177
-function get_possible_slopes(E::AbstractVector{Edge}, D::Divisor)::
-		Vector{SlopeData}
-	# Returns a vector of slope configurations that can fire given divisor D
-	if isempty(E)
-		return [SlopeData()]
-	end
-
-	e = E[1]
-
-	possible_slopes = []
-	
-	for s1 in 0 : D[e.v1]
-		for s2 in 0 : D[e.v2]
-			if s1*s2 == 0 && s1 + s2 > 0
-				continue
-			end
-			newD = copy(D)
-			newD[e.v1] -= s1
-			newD[e.v2] -= s2
-			slopes = get_possible_slopes(view(E, 2:length(E)), newD)
-			for slopes_data in slopes
-				slopes_data[e] = (-s1, -s2)
-			end
-			append!(possible_slopes, slopes)
-		end
-	end
-
-	return possible_slopes
-end
-
-# ╔═╡ 5afa3ff6-2927-4a1e-b7f8-a7aac5752733
-function represent_divisor(G::AbstractCurve, D::Divisor, slope_data::SlopeData)::
-		Tuple{SubdividedCurve, Divisor}
-	n = n_vertices(G)
-	# We will need to subdivide the graph so that the resulting divisor is supported
-	# on vertices, so take the LCM of the needed subdivisions of all edges
-	factor = reduce(lcm,
-		map(slope -> sum(slope) == 0 ? 1 : denominator(slope[2]//sum(slope)), values(slope_data)); 
-		init=1)
-
-	# Now we need to add the chips on the right vertices according to the slopes
-	Gsub = subdivide_uniform(G, factor)
-	nsub = n_vertices(Gsub)
-	Dsub = zeros(Int, nsub)
-	Dsub[1:n] = D
-	for (edge, slopes) in slope_data
-		if slopes != (0, 0)
-			vs = Gsub.added_vertices[edge]
-			v = vs[div(slopes[2] * factor, sum(slopes))]
-			Dsub[v] += -sum(slopes)
-			# Slopes are negative, so this subtracts the chips from the vertices
-			Dsub[edge.v1] += slopes[1]
-			Dsub[edge.v2] += slopes[2]
-		end
-	end
-	return (Gsub, Dsub)
-end
-
-# ╔═╡ 70c72ae6-ebaf-4c5f-a046-63e9ab6dcdcd
-function is_extremal(G::AbstractCurve, D::Divisor)::Bool
-	# This function checks whether D is extremal using Lemma 5 from [HMY09]
-	# i.e. it checks whether there are some two closed subgraphs that cover
-	# G and both can fire
-
-	# Only combinations of (closures of) connected components of G can fire
-	comps = connected_comps(G, D .> 0)
-
-	# interpret the number c as a BitVector and take the union of the corresponding components
-	N = length(comps)
-	
-	subgraph(c) = reduce(union, comps[BitVector(digits(c, base=2, pad=N))];
-					init=Subgraph())
-	
-	m = 2^N - 2 # we will not consider 0b1...1 because it's not a proper subgrpah
-	# c1, c2 represent in binary a choice of sets in `comps`
-	for c1 = 1:m
-		A1 = subgraph(c1)
-		for c2 = 0:m
-			A2 = subgraph(c2)
-			if is_cover(G, A1, A2) &&
-					can_fire(G, D, A1) &&
-					can_fire(G, D, A2)
-				return false
-			end
-		end
-	end
-	return true
-end
-
-# ╔═╡ 68ed828e-3d90-4f8d-b164-31f6f627c5b6
-function get_cell_dimension(G::TropicalCurve, cell::CellData)
-	G2 = deepcopy(G)
-	additional_components = 0
-	for edge in get_edge_list(G)
-		if !isempty(cell.edge_mults[edge])
-			remove_edge!(G2, edge.v1, edge.v2)
-			additional_components += length(cell.edge_mults[edge]) - 1
-		end
-	end
-	isolated_vertices = count(sum(adj_matrix(G2), dims=1) .== 0)
-	return length(connected_comps(G2)) +
-		additional_components +
-		isolated_vertices - 1
-end
-
-# ╔═╡ aaa7ad81-3bc2-4d1e-9d1b-46c4e4388655
-function vals_along_edge(data::RationalData{T}, e::DirEdge)::EdgeData{T} where T
-	edge = Edge(e)
-	vals = vals_along_edge(data, edge)
-	is_reversed = e != get_dir_edge(edge)
-	if is_reversed
-		vals = map(t -> EdgeVal(1//1 - t.pos, t.val), reverse(vals))
-	end
-	return vals
-end
-
-# ╔═╡ 05b2a789-3bc6-4161-be55-4e560fb590be
-function get_slope(t1::EdgeVal{QQ}, t2::EdgeVal{QQ})
-	return Int((t2.val - t1.val)//abs(t2.pos - t1.pos))
-end
-
-# ╔═╡ 9e2eea60-1079-4fac-824c-c39e911dfa07
-function get_order(G::TropicalCurve, f::RationalFunction, v::Vertex)
-	edges = edges_from(G, v)
-	slopes = map(e -> 
-		begin
-			vals = vals_along_edge(f, e)
-			if e.v1 == e.v2 # If edge is self-loop, it gives us two tangents
-				n = length(vals)
-				return get_slope(vals[1], vals[2]) + get_slope(vals[n], vals[n-1])
-			end
-			return get_slope(vals[1], vals[2])
-		end,
-		edges)
-	return sum(slopes)
-end
-
-# ╔═╡ 02187687-8d09-4f42-a9c5-2cc784ece50a
-function get_order(G::TropicalCurve, f::RationalFunction, p::EdgePoint)
-	vals = vals_along_edge(f, p.edge)
-	j = 0 # j is the largest index such that the value val[j] comes `before` p on the edge
-	for i = 1:length(vals)
-		if vals[i].pos > p.pos
-			break
-		end
-		j = i
-	end
-	if j == 0 || j == length(vals)
-		error("edge point has to be on the interior of the edge!")
-	end
-	# if p is not in the support of f we can return 0
-	if vals[j].pos != p.pos
-		return 0//1
-	end
-
-	return get_slope(vals[j], vals[j-1]) + get_slope(vals[j], vals[j+1])
-end
-
-# ╔═╡ 8cd3dc93-79b9-432c-9014-7e27acc8c7de
-function get_divisor(G::TropicalCurve, f::RationalFunction)
-	D = RationalDivisor(G)
-	for v in 1:n_vertices(G)
-		D.vertex_vals[v] = get_order(G, f, v)
-	end
-	for p in get_edge_points(f)
-		set_edge_val!(D, p, get_order(G, f, p))
-	end
-	return D
-end
-
-# ╔═╡ 2da7bcb5-f962-448b-a3c9-e64b0770b718
-function as_rational_function(G::SubdividedCurve, f::LevelMap)::RationalFunction
-	if !G.is_uniform
-		error("expected a uniformly subdivided curve!")
-	end
-	
-	curve = G.original_curve
-	frat = RationalFunction(curve)
-	
-	frat.vertex_vals = f[1:n_vertices(curve)].//G.factor
-
-	for edge in get_edge_list(curve)
-		vs = G.added_vertices[edge]
-		l = length(vs)
-		prev = f[edge.v1]
-		for i in 1:l
-			val = f[vs[i]]
-			next = i == l ? f[edge.v2] : f[vs[i+1]]
-			# if the slope doesn't change we don't have to add this point,
-			# as it is not in the support
-			if val - prev != next - val 
-				p = EdgePoint(edge, i//(l + 1))
-				set_edge_val!(frat, p, val//G.factor)
-			end
-			prev = val
-		end
-	end
-	return frat
-end
-
-# ╔═╡ dc8399f3-4d89-4695-8a09-0269da9e51c3
-function trop_add(d1::EdgeData{QQ}, d2::EdgeData{QQ})::EdgeData{QQ}
-	if d1[1].val < d2[1].val
-		d1, d2 = d2, d1
-	end
-	
-	d = [EdgeVal(0//1, d1[1].val)]
-	
-	i1, i2 = 1, 1
-	while i1 < length(d1) || i2 < length(d2)
-		if d1[i1] == d2[i2]
-			if d1[i1 + 1].val < d2[i2 + 1].val
-				d1, d2 = d2, d1
-				i1, i2 = i2, i1	
-			end
-		else
-			s1 = get_slope(d1[i1], d1[i1+1])
-			s2 = get_slope(d2[i2], d2[i2+1])
-			if s1 != s2 # possible intersection
-				# Calculate the intersection pos x
-				x = (d1[i1].val - d2[i2].val +
-						d2[i2].pos * s2 - d1[i1].pos * s1) // (s2 - s1)
-				if x < min(d1[i1+1].pos, d2[i2+1].pos) &&
-						x > max(d1[i1].pos, d2[i2].pos)
-					# intersection takes before after next "bend"
-					# handle intersection
-					val = d1[i1].val + s1 * (x - d1[i1].pos)
-					push!(d, EdgeVal(x, val))
-
-					# since there's an intersection, the function that was greater
-					# in the first segment becomes lesser after the intersection
-					d1, d2 = d2, d1
-					i1, i2 = i2, i1
-				end
-			end
-		end
-
-		# Here we assume that at the end of the given segment
-		# d1 is greater than d2
-		if d1[i1+1].pos < d2[i2+1].pos
-			push!(d, d1[i1+1])
-			i1 += 1
-		elseif d1[i1+1].pos > d2[i2+1].pos
-			i2 += 1
-		else 
-			push!(d, d1[i1+1])
-			i1 += 1
-			i2 += 1
-		end
-	end
-	return d
-end
-
-# ╔═╡ 4ab19cbe-cd43-4184-92b0-56374ef303af
-function trop_add(f1::RationalFunction, f2::RationalFunction)::RationalFunction
-	# Recover information about the curve from f1
-	edges = collect(keys(f1.edge_vals))
-	n = length(f1.vertex_vals)
-	# If f2 is a rational function on a different graph, unexpected things may happen
-	
-	f = RationalFunction(edges, n)
-	f.vertex_vals = max.(f1.vertex_vals, f2.vertex_vals)
-	for edge in edges
-		d1 = vals_along_edge(f1, edge)
-		d2 = vals_along_edge(f2, edge)
-		d = trop_add(d1, d2)
-		f.edge_vals[edge] = d[2:length(d)-1]
-	end
-	return f
-end
-
-# ╔═╡ 1411076c-530c-4b0e-b2c3-24e71c135f23
-∔(a, b) = trop_add(a, b)
-
-# ╔═╡ 4de9c6d1-7028-4466-8f23-d90fe9a44fe4
-function trop_mult(d1::EdgeData{QQ}, d2::EdgeData{QQ})::EdgeData{QQ}
-	d = []
-	i1, i2 = 1, 1
-	while i1 <= length(d1) || i2 <= length(d2)
-		if d1[i1].pos < d2[i2].pos
-			s2 = get_slope(d2[i2-1], d2[i2])
-			val2 = d2[i2-1].val + s2*(d1[i1].pos - d2[i2-1].pos)
-			push!(d, EdgeVal(d1[i1].pos, d1[i1].val + val2))
-			i1 += 1
-		elseif d1[i1].pos > d2[i2].pos
-			s1 = get_slope(d1[i1-1], d1[i1])
-			val1 = d1[i1-1].val + s1*(d2[i2].pos - d1[i1-1].pos)
-			push!(d, EdgeVal(d2[i2].pos, val1 + d2[i2].val))
-			i2 += 1
-		else 
-			push!(d, EdgeVal(d1[i1].pos, d1[i1].val + d2[i2].val))
-			i1 += 1
-			i2 += 1
-		end
-	end
-	return d
-end
-
-# ╔═╡ 936e9084-85c7-4003-81fe-253cf402f783
-function trop_mult(f1::RationalFunction, f2::RationalFunction)::RationalFunction
-	edges = collect(keys(f1.edge_vals))
-	n = length(f1.vertex_vals)
-	g = RationalFunction(edges, n)
-	
-	g.vertex_vals = f1.vertex_vals + f2.vertex_vals
-	for edge in edges
-		d1 = vals_along_edge(f1, edge)
-		d2 = vals_along_edge(f2, edge)
-		d = trop_mult(d1, d2)
-		g.edge_vals[edge] = d[2:length(d)-1]
-	end
-	return g
-end
-
-# ╔═╡ 8e93880c-0333-407c-82b2-9156ad6ec6a7
-⨰(a, b) = trop_mult(a, b)
-
-# ╔═╡ 6a0d7b95-bd5d-4015-a6d0-e67edba79669
-function Base.minimum(f::RationalFunction)::QQ
-	m = minimum(f.vertex_vals)
-	for (edge, vals) in f.edge_vals
-		m = minimum(map(v -> v.val, vals); init=m)
-	end
-	return m
-end
-
-# ╔═╡ 4ff161cb-db71-443b-8816-beefa44d5a1b
-function reduce_divisor(G::AbstractCurve, D::Divisor, v::Vertex)::
-		Tuple{Divisor, LevelMap}
-	#Returns a reduced divisor D + div(f) along with the corresponding function f
-
-	n = n_vertices(G)
-	away_v = 1:n .!= v # Vertices other than v
-	f = firing_matrix(G)
-	dist = vertex_dists(G, v)
-
-	# fire subgraphs in layers to obtain a divisor effective away from v
-	currdiv = copy(D)
-	currdist = maximum(dist)
-	while currdist > 0
-		while minimum(currdiv[dist .>= currdist]) < 0
-			currdiv += f * (dist .< currdist)
-		end
-		currdist -= 1
-	end
-
-	level_map = zeros(Int, n)
-	# perform Dhar's burning algorithm
-	while true
-		burned = dhar_algo(G, currdiv, v)
-		if all(burned)
-			break
-		end
-
-		diff = f * .!burned
-		while all((nextdiv = currdiv + diff)[away_v] .>= 0)
-			currdiv = nextdiv
-			level_map += .!burned
-		end
-	end
-
-	return currdiv, level_map
-end
-
-# ╔═╡ cdf55264-b7c4-417b-8a25-364e1d1f9ed0
-function get_level_map(G::AbstractCurve, Dref::Divisor, D::Divisor)::LevelMap
-	r1, l1 = reduce_divisor(G, Dref, 1)
-	r2, l2 = reduce_divisor(G, D, 1)
-	if r1 != r2
-		return nothing
-	end
-	return l1 - l2
-end
-
-# ╔═╡ 993732e5-2bce-49ce-87b8-e447bce488bf
-function get_cell_data(G::SubdividedCurve, Dref::Divisor, D::Divisor)::CellData
-	f = get_level_map(G, Dref, D)
-	n = n_vertices(G.original_curve)
-	vertex_mults = D[1:n]
-	edge_mults = Dict()
-	edge_slopes = Dict()
-	edges = get_edge_list(G.original_curve)
-	for e in edges
-		verts = G.added_vertices[e]
-		v1 = e.v1
-		v2 = isempty(verts) ? e.v2 : verts[1]
-		edge_slopes[e] = f[v2] - f[v1]
-		mults = []
-		for v in verts
-			if D[v] != 0
-				push!(mults, D[v])
-			end
-		end
-		edge_mults[e] = mults
-	end
-	return CellData(vertex_mults, edge_mults, edge_slopes)
-end
-
-# ╔═╡ 3e06ee8e-10f0-4573-a72c-32ddcddc0453
-function is_inconvenient(G::AbstractCurve, v::Vertex, f::LevelMap)::Bool
-	# Checks whether vertex is inconvenient
-	s = outgoing_slopes(G, v, f)
-	return all(s .!= 0) && -minimum(s) > sum(s[s .> 0])
-end
-
-# ╔═╡ e26e2225-9739-4ffe-b3f5-e0fe7ee0a8ac
-function is_realizable(G::AbstractCurve, D::Divisor)
-	# Checks whether a canonical divisor is realizable using
-	# the characterization from [MUW17] + simplifications
-	# I described in my report
-	f = get_level_map(G, canonical(G), D)
-	if isnothing(f)
-		return false
-	end
-
-	n = n_vertices(G)
-
-	for edge in horizontal_edges(G, f)
-		h = f[edge[1]]
-		vs = f .>= h
-		subgraph = TropicalCurve(adj_matrix(G)[vs, vs])
-		v1 = sum(f[1: edge[1]] .>= h)
-		v2 = sum(f[1: edge[2]] .>= h)
-		remove_edge!(subgraph, v1, v2)
-		if vertex_dists(subgraph, v1)[v2] == -1
-			return false
-		end
-	end
-
-	for v in 1:n
-		is_inconvenient(G, v, f) || continue
-		h = f[v]
-		vs = f .>= h
-		subgraph = TropicalCurve(adj_matrix(G)[vs, vs])
-		v0 = sum(f[1: v] .>= h)
-		if !lies_on_cycle(subgraph, v0)
-			return false
-		end
-	end
-	
-	return true
-end
-
-# ╔═╡ 0f07e51e-dbee-4d49-a35c-103c8e9f7b58
-function get_legal_level_maps(G::AbstractCurve, D::Divisor, prefix::LevelMap;
-						reduced=false, 	# in practice D should always be reduced
-						restrict_support::Union{VertexSet, Nothing}=nothing)
-	# For this to work, we assume that the vertices of G are ordered so that
-	# v is connected to the subgraph supported on 1, ..., v-1 =: A
-	
-	n = n_vertices(G)
-	
-	v = length(prefix) + 1
-	if v > n
-		# In principle, this should always be true, unless we call this function with a complete prefix
-		if isnothing(restrict_support) ||
-				iszero((D + firing_matrix(G)*prefix)[.!restrict_support])
-			return [prefix]
-		else 
-			return []
-		end
-	end
-
-	A = TropicalCurve(adj_matrix(G)[1:v, 1:v])
-
-	# Vertices in A that are disconnected from the complement of A
-	isolated_vertices = fill(true, v)
-	if v < n
-		isolated_vertices = vec(sum(adj_matrix(G)[1:v, v+1:n], dims=2) .== 0)
-	end
-
-	# In any case the slope of f is bounded by deg(D)
-	max_slope = sum(D)
-
-	# Heights of vertices adjacent to v in A
-	neighbour_levels = prefix[adj_matrix(A)[1:v-1, v] .> 0]
-
-	# Bounds for f[v]
-	min_height = maximum(neighbour_levels) - max_slope
-	max_height = minimum(neighbour_levels) + max_slope
-	# If D is reduced on the first vertex, f may only monotonically decrease
-	# going away from v1 (in the sense that the set f > c is always connected)
-	# so we know on the complement of 1, ..., v-1 we won't exceed max_possible_height
-	max_possible_height = typemax(Int)
-	if reduced
-		border_vertices = vec(sum(adj_matrix(G)[1:v-1, v:n], dims=2) .> 0)
-		max_possible_height = maximum(prefix[border_vertices])
-		max_height = min(max_possible_height, max_height)
-	end
-	
-	# Degree of D away from A
-	degaway = 0
-	if v < n
-		degaway = sum(D[v+1:n])
-	end
-	
-	level_maps = []
-	
-	# E is the partial divisor obtained by restricting f to the subgraph A
-	F = firing_matrix(A)
-	E = D[1:v] + F * [prefix; min_height - 1]
-	# We calculate the increment on E resulting from putting f[v] one higher
-	# to avoid matrix multiplications
-	incr = Vector(F[1:v, v])
-	# We know E won't increase on the following set, as we know no point outside
-	# of A will be of height > max_possible_height
-	should_be_effective = copy(isolated_vertices)
-	should_be_effective[1:v-1] .|= prefix .>= max_possible_height
-	# E won't change on isolated vertices, so we can enforce our restriction on supp
-	should_be_zero = falses(v)
-	if !isnothing(restrict_support)
-		should_be_zero = .!restrict_support[1:v] .& isolated_vertices
-	end
-	for height = min_height : max_height
-		E += incr
-		f = [prefix; height]
-		# we know height is increasing in the for-loop
-		if height >= max_possible_height
-			should_be_effective[v] = true
-		end
-
-		# The final level map may bring chips into the subgraph A from outside
-		# but at most `degaway` many, so the deficit to being effective cannot
-		# exceed this number
-		if sum(E[E .< 0]) + degaway >= 0 &&
-				is_effective(E[should_be_effective]) &&
-				iszero(E[should_be_zero])
-			# Compute the valid level maps extending f and add them to the list
-			append!(level_maps,
-				get_legal_level_maps(G, D, f;
-					reduced=reduced,
-					restrict_support=restrict_support))
-		end
-	end
-	return level_maps
-end
-
-# ╔═╡ 26dc12f2-0b46-4811-8796-59f231313083
-function get_linear_system(G::AbstractCurve, D::Divisor;
-					restrict_support::Union{BitVector, Nothing}=nothing)::
-		Vector{Divisor}
-	# Returns a list of divisors on the given linear system
-	D, _ = reduce_divisor(G, D, 1)
-	if !is_effective(D)
-		return []
-	end
-
-	# Reorder vertices of the graph, so that v is connected to the subgraph
-	# supported on 1, ..., v-1
-	# Is it better with DFS or BFS and why? Hadn't had much luck with DFS
-	# Maybe because BFS imposes more constraints -> it fixes all the slopes
-	# on one vertex as soon as possible so it avoids unnecessary computation
-	dists = vertex_dists(G, 1)
-	p = sortperm(dists)
-
-	Gperm = TropicalCurve(permute(adj_matrix(G), p, p))	
-	res_supp_perm = isnothing(restrict_support) ?
-								nothing : restrict_support[p]
-
-	level_maps = get_legal_level_maps(Gperm, D[p], [0];
-					reduced=true,
-					restrict_support=res_supp_perm)
-	# Apply reverse permutation to level maps so they apply to the original graph
-	inv_p = invperm(p)
-	level_maps = map(f -> f[inv_p], level_maps)
-	
-	# Return the corresponding divisors
-	fm = firing_matrix(G)
-	return map(f -> D + fm * f, level_maps)
-end
-
-# ╔═╡ 9fb142ec-fc14-4d27-ae75-22937390a556
-linsys = get_linear_system(G, canonical(G))
-
-# ╔═╡ cdffab39-0e2e-4689-b7c4-4b526f7c07ee
-length(linsys)
-
-# ╔═╡ 4e1ae109-550c-4b30-86d0-894f66187b41
-@bind i Slider(1:length(linsys))
-
-# ╔═╡ f43e1972-394d-4606-9ff9-de3d7beabf53
-plotcurve(G; labels=linsys[i], nodesize=0.2)
-
-# ╔═╡ 8847e6a0-50de-4f4e-9ed0-881afe266418
-linsyssub = get_linear_system(Gsub, canonical(Gsub);
-								restrict_support=nothing)
-
-# ╔═╡ 909f79dd-df94-4251-963f-d2f7a4659c39
-length(linsyssub)
-
-# ╔═╡ fbf87769-b401-4082-a8c0-1775dd444978
-begin
-	realizable_divs = map(D -> is_realizable(Gsub, D), linsyssub)
-	realizable_indices = (1:length(linsyssub))[realizable_divs]
-	nonrealizable_indices = (1:length(linsyssub))[.!realizable_divs]
-end
-
-# ╔═╡ 91609fae-5ab3-45aa-96b6-962ce3240268
-@bind j1 Slider(1:length(realizable_indices))
-
-# ╔═╡ bd64b2dd-0763-4f9b-a05b-7096e697047e
-@bind j2 Slider(1:length(nonrealizable_indices))
-
-# ╔═╡ 3693da51-d30c-4df9-8292-348065f3e89f
-@bind j Slider(1:length(linsyssub))
-
-# ╔═╡ 0df36f16-4b8c-408b-8732-2af134f30b01
-plotcurve(Gsub;
-	labels=linsyssub[j], 
-	color=realizable_divs[j] ? "white" : "red",
-	nodesize=0.1)
-
-# ╔═╡ 8d2fef46-57f1-4c3c-ae08-74b1adf76049
-cell = get_cell_data(Gsub, canonical(Gsub), linsyssub[j])
-
-# ╔═╡ 0ac1df76-2ba9-48d9-b4b4-543c180f1cd6
-get_cell_dimension(G, cell)
-
-# ╔═╡ bb5742f8-8e2e-4665-a5db-60b8d3a0cb2f
-# Plot only realizable divisors
-plotcurve(Gsub;
-	labels=linsyssub[realizable_indices[j1]], 
-	nodesize=0.1)
-
-# ╔═╡ a06ecb0c-9b1b-41e4-874a-2e88493a38f4
-# Plot only non-realizable divisors
-plotcurve(Gsub;
-	labels=linsyssub[nonrealizable_indices[j2]], 
-	color="red",
-	nodesize=0.1)
-
-# ╔═╡ dcd5d596-b5a1-4deb-ab41-f1fc2c153003
-begin
-	cells = Set()
-	for i in 2:6
-		Gsub′ = subdivide_uniform(G, i)
-		linsys′ = get_linear_system(Gsub′, canonical(Gsub′))
-		union!(cells, map(D -> get_cell_data(Gsub′, canonical(Gsub′), D), linsys′))
-	end
-	cells
-end
-
-# ╔═╡ 494b4125-68f0-4222-a5a6-57f7d0d2518c
-length(cells)
-
-# ╔═╡ 3e6df12f-346c-4130-80ff-0de0fbf311f6
-length(filter(cell -> get_cell_dimension(G, cell) == 0, cells))
-
->>>>>>> 2d50d1af
 # ╔═╡ 959e24f2-9df0-44d3-b0a7-bf35c9763859
 function equals(d1::EdgeData{QQ}, d2::EdgeData{QQ})::Bool
 	i1, i2 = 1, 1
@@ -2830,15 +1910,6 @@
 		node_weights=weights,
 		nodesize=0.1)
 end
-  ╠═╡ =#
-
-# ╔═╡ 3693da51-d30c-4df9-8292-348065f3e89f
-@bind j Slider(1:length(linsyssub), show_value=true)
-
-# ╔═╡ d597a663-c5d0-409e-9609-1eedad663562
-# ╠═╡ disabled = true
-#=╠═╡
-j=128
   ╠═╡ =#
 
 # ╔═╡ 00000000-0000-0000-0000-000000000001
